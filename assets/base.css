:root {
  /* Define your base font size */
  --font-body-scale: 1;
  --base-font-size: calc(var(--font-body-scale) * 62.5%); /* Default 10px */

  /* Color scheme */
  --primary-color: #007bff;
  --secondary-color: #6c757d;
  --success-color: #28a745;
  --info-color: #17a2b8;
  --warning-color: #ffc107;
  --danger-color: #dc3545;

  --text-color: #333;
  --text-color-light: #fff;
  --bg-color: #fff;
  --bg-color-dark: #000;

  /* Fonts */
  --font-primary: 'Arial', sans-serif;
  --font-secondary: 'Georgia', serif;

  /* Font weights */
  --font-weight-light: 300;
  --font-weight-normal: 450;
  --font-weight-medium: 500;
  --font-weight-bold: 700;

  /* Font sizes */
  --font-size-small: 1.2rem;
  --font-size-normal: 1.6rem;
  --font-size-large: 2.4rem;

  /* Line heights */
  --line-height-normal: 1.6;
  --line-height-heading: 1.3;

  /* Spacing */
  --spacing-small: 0.8rem;
  --spacing-normal: 1.6rem;
  --spacing-large: 3.2rem;

  /* Breakpoints */
  --breakpoint-sm: 576px;
  --breakpoint-md: 768px;
  --breakpoint-lg: 992px;
  --breakpoint-xl: 1200px;
}


/* Reset margins and padding */
*,
*::before,
*::after {
  margin: 0;
  padding: 0;
  box-sizing: inherit;
}

html {
  box-sizing: border-box;
  font-size: var(--base-font-size);
}

body {
  font-family: var(--font-primary);
  line-height: var(--line-height-normal);
  font-weight: var(--font-weight-normal);
  color: var(--text-color);
  background-color: var(--bg-color);
  font-size: var(--font-size-normal);
}

h1, h2, h3, h4, h5, h6 {
  line-height: var(--line-height-heading);
  margin-bottom: var(--spacing-normal);
}

h1 { font-size: var(--font-size-large); }
h2 { font-size: calc(var(--font-size-large) * 0.75); }
/* ... Similarly for h3, h4, h5, h6 */

a {
  color: var(--primary-color);
  text-decoration: underline;
  text-underline-offset: 0.3rem;
}

a:hover {
  text-decoration: underline;
}

ul, ol {
  list-style: none;
  margin-bottom: 0;
}

img {
  max-width: 100%;
  height: auto;
}

<<<<<<< HEAD
.container {
  width: 80%;
  margin: auto;
  overflow: hidden;
  padding: var(--spacing-normal);
}

.icon{
  width: 30px;
}

/* Responsive breakpoints */
@media (max-width: var(--breakpoint-sm)) {
  :root {
      /* Change font size for small screens */
      --font-body-scale: 0.9;
      --font-size-small: 1.4rem;
      --font-size-normal: 1.8rem;
      --font-size-large: 2.8rem;

      /* Line heights */
      --line-height-normal: 1.4;
      --line-height-heading: 1.2;

  }
  .container {
      width: 90%;
  }
}

=======
>>>>>>> 9b12fda8
.hidden {
  display: none;
}

.rel {
  position: relative;
}

.block {
  display: block;
}

.flex {
  display: flex;
}

.grid {
  display: grid;
}

.inline-block {
  display: inline-block;
}

.inline {
  display: inline;
}

.none {
  display: none;
}<|MERGE_RESOLUTION|>--- conflicted
+++ resolved
@@ -100,39 +100,10 @@
   height: auto;
 }
 
-<<<<<<< HEAD
-.container {
-  width: 80%;
-  margin: auto;
-  overflow: hidden;
-  padding: var(--spacing-normal);
-}
-
 .icon{
   width: 30px;
 }
 
-/* Responsive breakpoints */
-@media (max-width: var(--breakpoint-sm)) {
-  :root {
-      /* Change font size for small screens */
-      --font-body-scale: 0.9;
-      --font-size-small: 1.4rem;
-      --font-size-normal: 1.8rem;
-      --font-size-large: 2.8rem;
-
-      /* Line heights */
-      --line-height-normal: 1.4;
-      --line-height-heading: 1.2;
-
-  }
-  .container {
-      width: 90%;
-  }
-}
-
-=======
->>>>>>> 9b12fda8
 .hidden {
   display: none;
 }
