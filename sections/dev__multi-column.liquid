--- conflicted
+++ resolved
@@ -1,160 +1,150 @@
-area<!-- dev__multi-column.liquid -->
-
-<div class="multi-column {{ section.settings.multi-column }}">
-  <h2 class="{{ section.settings.multi-column__section-title }}">
-    {{ section.settings.section_title }}
-  </h2>
-
-  <div class="multi-column__container {{ section.settings.multi-column__container }}">
-    {% for block in section.blocks %}
-      <div class="multi-column__item {{ section.settings.multi-column__item }}">
-        {% if block.settings.image %}
-          <div class="multi-column__item-img-container {{ section.settings.multi-column__item-img-container }}">
-            {{ block.settings.image | image_url: width: 200 | image_tag: alt: 'alt_text',
-                class: section.settings.multi-column__style--item-img }}
-          </div>
-        {% endif %}
-
-        <h3 class="multi-column__item-title {{ section.settings.multi-column__item-title }}">
-          {{ block.settings.column_title }}
-        </h3>
-        <p class="multi-column__item-content {{ section.settings.multi-column__item-content }}">
-          {{ block.settings.column_content }}
-        </p>
-
-        {% if block.settings.link_label != blank and block.settings.linkUrl != blank %}
-          <a
-            href="{{ block.settings.linkUrl }}"
-            class="multi-column__item-link {{ section.settings.multi-column__item-link }}"
-          >
-            {{ block.settings.link_label }}
-          </a>
-        {% endif %}
-      </div>
-    {% endfor %}
-  </div>
-</div>
-
-{% schema %}
-{
-  "name": "Multi-Column Display",
-  "class": "multi-column",
-  "settings": [
-    {
-      "type": "text",
-      "label": "Section Title",
-      "id": "section_title",
-      "default": "Multi-Column Section"
-    },
-    {
-      "type": "header",
-      "content": "Tailwind Styling Classes"
-    },
-    {
-      "type": "textarea",
-      "id": "multi-column",
-      "label": "Style Section",
-      "default": "w-[90%] mt-5 md:mt-10 mx-auto"
-    },
-    {
-      "type": "textarea",
-      "id": "multi-column__section-title",
-      "label": "Style Section Header",
-      "default": "md:pb-4 text-2xl md:text-3xl font-semibold"
-    },
-    {
-      "type": "textarea",
-      "id": "multi-column__container",
-      "label": "Style Multi-Column Container",
-      "default": "mt-7 md:mt-4 flex flex-wrap gap-4 "
-    },
-    {
-      "type": "textarea",
-      "id": "multi-column__item",
-      "label": "Style Multi-Column Item",
-      "default": "w-full md:w-[30%] px-2.5 py-2.5 md:px-3.5 md:py-3.5 rounded-[15px] md:rounded-[20px] bg-[#ebe7e7]"
-    },
-    {
-<<<<<<< HEAD
-      "type": "text",
-      "id": "multi-column__item-img-container",
-      "label": "Style Column Item Image Container",
-      "default": "w-full h-[150px] md:h-[200px] overflow-hidden rounded-[10px]"
-    },
-    {
-      "type": "text",
-      "label": "Style Column Item Image",
-      "id": "multi-column__style--item-img",
-      "default": "w-full h-full object-cover"
-    },
-    {
-      "type": "text",
-=======
-      "type": "textarea",
-      "id": "multi-column__item-img",
-      "label": "Style Column Item Image",
-      "default": "w-full h-[150px] md:h-[200px] overflow-hidden rounded-[10px]"
-    },
-    {
-      "type": "textarea",
->>>>>>> 80f43fde
-      "id": "multi-column__item-title",
-      "label": "Style Column Title",
-      "default": "text-lg md:text-xl mt-2.5 font-medium break-normal"
-    },
-    {
-      "type": "textarea",
-      "id": "multi-column__item-content",
-      "label": "Style Column Content",
-      "default": "text-sm md:text-base font-light break-normal"
-    },
-    {
-      "type": "textarea",
-      "id": "multi-column__item-link",
-      "label": "Style Column Link",
-      "default": "text-sm md:text-base font-normal cursor-pointer text-blue-900 hover:text-blue-600 hover:underline"
-    }
-  ],
-  "blocks": [
-    {
-      "type": "column",
-      "name": "Column",
-      "settings": [
-        {
-          "type": "text",
-          "id": "column_title",
-          "label": "Column Title",
-          "default": "Title"
-        },
-        {
-          "type": "textarea",
-          "id": "column_content",
-          "label": "Column Content",
-          "default": "Content"
-        },
-        {
-          "type": "image_picker",
-          "id": "image",
-          "label": "Image"
-        },
-        {
-          "type": "text",
-          "id": "link_label",
-          "label": "Link Label"
-        },
-        {
-          "type": "url",
-          "label": "Link URL",
-          "id": "linkUrl"
-        }
-      ]
-    }
-  ],
-  "presets": [
-    {
-      "name": "Multi-Column Content Display",
-      "category": "Custom"
-    }
-  ]
-}
-{% endschema %}
+<!-- dev__multi-column.liquid -->
+
+<div class="multi-column {{ section.settings.multi-column }}">
+  <h2 class="{{ section.settings.multi-column__section-title }}">
+    {{ section.settings.section_title }}
+  </h2>
+
+  <div class="multi-column__container {{ section.settings.multi-column__container }}">
+    {% for block in section.blocks %}
+      <div class="multi-column__item {{ section.settings.multi-column__item }}">
+        {% if block.settings.image %}
+          <div class="multi-column__item-img-container {{ section.settings.multi-column__item-img-container }}">
+            {{ block.settings.image | image_url: width: 200 | image_tag: alt: 'alt_text',
+                class: section.settings.multi-column__style--item-img }}
+          </div>
+        {% endif %}
+
+        <h3 class="multi-column__item-title {{ section.settings.multi-column__item-title }}">
+          {{ block.settings.column_title }}
+        </h3>
+        <p class="multi-column__item-content {{ section.settings.multi-column__item-content }}">
+          {{ block.settings.column_content }}
+        </p>
+
+        {% if block.settings.link_label != blank and block.settings.linkUrl != blank %}
+          <a
+            href="{{ block.settings.linkUrl }}"
+            class="multi-column__item-link {{ section.settings.multi-column__item-link }}"
+          >
+            {{ block.settings.link_label }}
+          </a>
+        {% endif %}
+      </div>
+    {% endfor %}
+  </div>
+</div>
+
+{% schema %}
+{
+  "name": "Multi-Column Display",
+  "class": "multi-column",
+  "settings": [
+    {
+      "type": "text",
+      "label": "Section Title",
+      "id": "section_title",
+      "default": "Multi-Column Section"
+    },
+    {
+      "type": "header",
+      "content": "Tailwind Styling Classes"
+    },
+    {
+      "type": "textarea",
+      "id": "multi-column",
+      "label": "Style Section",
+      "default": "w-[90%] mt-5 md:mt-10 mx-auto"
+    },
+    {
+      "type": "textarea",
+      "id": "multi-column__section-title",
+      "label": "Style Section Header",
+      "default": "md:pb-4 text-2xl md:text-3xl font-semibold"
+    },
+    {
+      "type": "textarea",
+      "id": "multi-column__container",
+      "label": "Style Multi-Column Container",
+      "default": "mt-7 md:mt-4 flex flex-wrap gap-4 "
+    },
+    {
+      "type": "textarea",
+      "id": "multi-column__item",
+      "label": "Style Multi-Column Item",
+      "default": "w-full md:w-[30%] px-2.5 py-2.5 md:px-3.5 md:py-3.5 rounded-[15px] md:rounded-[20px] bg-[#ebe7e7]"
+    },
+    {
+      "type": "textarea",
+      "id": "multi-column__item-img",
+      "label": "Style Column Item Image",
+      "default": "w-full h-[150px] md:h-[200px] overflow-hidden rounded-[10px]"
+    },
+    {
+      "type": "textarea",
+      "label": "Style Column Item Image",
+      "id": "multi-column__style--item-img",
+      "default": "w-full h-full object-cover"
+    },
+    {
+      "type": "textarea",
+      "id": "multi-column__item-title",
+      "label": "Style Column Title",
+      "default": "text-lg md:text-xl mt-2.5 font-medium break-normal"
+    },
+    {
+      "type": "textarea",
+      "id": "multi-column__item-content",
+      "label": "Style Column Content",
+      "default": "text-sm md:text-base font-light break-normal"
+    },
+    {
+      "type": "textarea",
+      "id": "multi-column__item-link",
+      "label": "Style Column Link",
+      "default": "text-sm md:text-base font-normal cursor-pointer text-blue-900 hover:text-blue-600 hover:underline"
+    }
+  ],
+  "blocks": [
+    {
+      "type": "column",
+      "name": "Column",
+      "settings": [
+        {
+          "type": "text",
+          "id": "column_title",
+          "label": "Column Title",
+          "default": "Title"
+        },
+        {
+          "type": "textarea",
+          "id": "column_content",
+          "label": "Column Content",
+          "default": "Content"
+        },
+        {
+          "type": "image_picker",
+          "id": "image",
+          "label": "Image"
+        },
+        {
+          "type": "text",
+          "id": "link_label",
+          "label": "Link Label"
+        },
+        {
+          "type": "url",
+          "label": "Link URL",
+          "id": "linkUrl"
+        }
+      ]
+    }
+  ],
+  "presets": [
+    {
+      "name": "Multi-Column Content Display",
+      "category": "Custom"
+    }
+  ]
+}
+{% endschema %}